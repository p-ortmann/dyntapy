--- conflicted
+++ resolved
@@ -1,535 +1,531 @@
-#  This file is part of the traffic assignment code base developed at KU Leuven.
-#  Copyright (c) 2020 Paul Ortmann
-#  License: GNU GENERAL PUBLIC LICENSE Version 3, 29 June 2007, see license.txt
-#  More information at: https://gitlab.kuleuven.be/ITSCreaLab
-#  or contact: ITScrealab@kuleuven.be
-#
-#
-#
-from dtapy.core.network_loading.link_models.i_ltm_cls import ILTMNetwork, ILTMState
-from dtapy.core.demand import Demand, InternalDynamicDemand
-from dtapy.core.time import SimulationTime
-import numpy as np
-from dtapy.settings import parameters
-from numba import njit
-from numba.typed import List
-from dtapy.core.network_loading.node_models.orca_nodel_model import orca_node_model as orca
-from dtapy.utilities import _log
-from dtapy.visualization import show_assignment
-
-gap = parameters.network_loading.gap
-node_model_str = parameters.network_loading.node_model
-
-
-# @njit
-def i_ltm(network: ILTMNetwork, dynamic_demand: InternalDynamicDemand, results: ILTMState, time: SimulationTime,
-          turning_fractions, connector_choice):
-    turning_fractions = turning_fractions.transpose(1, 2, 0).copy()  # turning fractions in route choice typically get
-    # (destinations, time, turn)
-    tot_time_steps = time.tot_time_steps
-    step_size = time.step_size
-
-    tot_links = network.tot_links
-    tot_nodes = network.tot_nodes
-    tot_destinations = dynamic_demand.all_active_destinations.size
-    max_out_links = np.max(network.nodes.tot_out_links)
-    max_in_links = np.max(network.nodes.tot_in_links)
-    in_links = network.nodes.in_links
-    out_links = network.nodes.out_links
-
-    to_node = network.links.to_node
-    from_node = network.links.from_node
-    cap = network.links.capacity
-    kjm = network.links.k_jam
-    length = network.links.length
-    vind = network.links.vf_index
-    vrt = network.links.vf_ratio
-    wind = network.links.vw_index
-    wrt = network.links.vw_ratio
-
-    # local rename results properties
-    # check for warm and cold starting is done in i_ltm_setup.py
-
-    nodes_2_update = results.nodes_2_update
-    cvn_up, cvn_down = results.cvn_up, results.cvn_down
-    con_up, con_down = results.con_up, results.con_down
-    marg_comp = results.marg_comp
-
-    # allocate memory to local variables some of these variables are filled with different states, we first
-    # calculate desired sending, receiving and turning flows and then consolidate them in an update step after
-    # acquiring the sending and receiving flow constraints from the node model.
-    local_sending_flow = np.zeros((max_in_links, tot_destinations),
-                                  dtype=np.float32)  # what the in_links would like to send
-    temp_local_sending_flow = np.zeros((max_in_links, tot_destinations),
-                                       dtype=np.float32)  # what they actually get to send
-    tot_local_sending_flow = np.zeros(max_in_links, dtype=np.float32)  # taking into account capacity constraints
-    # variables with local_x always concern structures for the node model and it's surrounding links/turns
-    local_receiving_flow = np.zeros((max_out_links, tot_destinations), dtype=np.float32)
-    tot_local_receiving_flow = np.zeros(max_in_links, dtype=np.float32)
-
-    local_turning_flows = np.zeros((max_in_links, max_out_links), dtype=np.float32)
-    local_turning_fractions = np.zeros((max_in_links, max_out_links), dtype=np.float32)
-    # Note: these two variables are link based and concern the entire graph
-    tot_receiving_flow = np.zeros(tot_links, dtype=np.float32)
-    sending_flow = np.zeros((tot_links, tot_destinations), dtype=np.float32)
-
-    # forward implicit scheme
-    # go sequentially over each time step
-    mean_it_iltm = 0
-    max_it_iltm = 100
-    tot_nodes_updates = np.uint32(0)  # tracking node updates over the entire DNL
-    delta_change = np.zeros(tot_nodes, dtype=np.float32)
-    # part of these assignments may be added eventually, let's see what we actually need with our TF notation
-    for t in range(tot_time_steps):
-        if not nodes_2_update[t, :].any():
-            continue
-        _log('time step ' + str(t) + 'in iltm')
-        # sending and receiving flow to be initialized for all links
-        receiving_flow_init = np.full(tot_links, True)
-        sending_flow_init = np.full(tot_links, True)
-
-        if dynamic_demand.is_loading(t):  # check if any origins are sending flow into the network this time step
-            _log('demand at time step  ' + str(t) + ' is loading ')
-            current_demand: Demand = dynamic_demand.get_demand(t)
-            t_id = np.argwhere(dynamic_demand.loading_time_steps == t)[0][0]
-            __load_origin_flows(current_demand, connector_choice, nodes_2_update, t, t_id, cvn_up,
-                                temp_local_sending_flow, tot_nodes_updates, out_links, cap, step_size, con_up, vind,
-                                tot_time_steps, to_node, dynamic_demand.all_active_destinations)
-
-        # njit tests pass until here without failure
-        first_intersection = dynamic_demand.all_centroids.size  # the first C nodes are centroids
-        node_processing_order = List(np.arange(first_intersection, tot_nodes))
-
-        cur_nodes_2_update = len(node_processing_order)  # remaining nodes that need updating for the current iteration
-        # TODO: maintaining nodes 2 update as priority queue?
-        it = 0  # counter for current iteration
-        while it < max_it_iltm and cur_nodes_2_update > 0:
-            _log('new iterations in main loop, time step ' + str(t))
-            _log('_____________________________________________________________________________________________')
-            it = it + 1
-            tot_nodes_updates = tot_nodes_updates + cur_nodes_2_update
-            #  _______ main loops here, optimization crucial ______
-            for node in node_processing_order[:cur_nodes_2_update]:
-<<<<<<< HEAD
-                if node in [193,19]:
-=======
-                if node in [193, 122, 19]:
->>>>>>> bab4632f
-                    print(f'hi i am node {node}')
-                    print('')
-                local_in_links = in_links.get_nnz(node)
-                local_out_links = out_links.get_nnz(node)
-                tot_local_in_links = len(local_in_links)
-                tot_local_out_links = len(local_out_links)
-                _log('calculating node ' + str(node) + ' with ' + str(tot_local_out_links) + ' out_links and ' + str(
-                    tot_local_in_links) + ' in_links')
-                delta_change[node] = 0
-                calc_sending_flows(local_in_links, cvn_up, t, cvn_down, vind, vrt, cap, sending_flow
-                                   , sending_flow_init, local_sending_flow, tot_local_sending_flow, step_size)
-                calc_receiving_flows(local_out_links, wrt, wind, kjm, length, cap, t, tot_local_receiving_flow,
-                                     tot_receiving_flow, cvn_down,
-                                     cvn_up,
-                                     receiving_flow_init, step_size)
-                if len(local_out_links) == 1:
-                    calc_turning_flows_merge(local_in_links, local_turning_flows, local_sending_flow,
-                                             local_turning_fractions)
-                else:
-                    calc_turning_flows_general(local_turning_fractions,
-                                               network.nodes.turn_based_in_links.get_row(node),
-                                               network.nodes.turn_based_out_links.get_row(node),
-                                               network.nodes.turn_based_out_links.get_nnz(node),
-                                               local_sending_flow,
-                                               local_turning_flows, turning_fractions, t, len(local_in_links),
-                                               len(local_out_links))
-                # todo: order arguments in some logical fashion and document these functions ..
-
-                # Node model call
-                local_turning_capacity = np.full(len(local_out_links) * len(local_in_links), 100000.0, dtype=np.float32)
-                if node_model_str == 'orca':
-                    result_turning_flows = orca(tot_local_sending_flow[:tot_local_in_links],
-                                                local_turning_fractions[:tot_local_in_links, :tot_local_out_links],
-                                                local_turning_flows[:tot_local_in_links, :tot_local_out_links],
-                                                tot_local_receiving_flow[:tot_local_out_links],
-                                                local_turning_capacity, network.nodes.in_link_capacity.get_row(node),
-                                                len(local_in_links), len(local_out_links))
-                    _log('got past node model')
-                else:
-                    raise ValueError('node model ' + str(node_model_str) + ' not defined')
-                update_cvns_and_delta_n(result_turning_flows, turning_fractions, local_sending_flow,
-                                        temp_local_sending_flow,
-                                        local_receiving_flow,
-                                        len(local_out_links),
-                                        local_in_links, local_out_links, tot_local_sending_flow, con_down,
-                                        network.nodes.in_link_capacity.get_row(node), time.step_size,
-                                        t,
-                                        cvn_down, wind, wrt, from_node, nodes_2_update, delta_change, tot_time_steps,
-                                        network.links.out_turns, cvn_up, tot_receiving_flow, con_up, vind, to_node, vrt,
-                                        marg_comp,
-                                        node)
-                for centroid in dynamic_demand.all_centroids:
-                    delta_change[centroid] = 0
-            node_processing_order = np.argsort(delta_change)[::-1]
-            cur_nodes_2_update = np.sum(delta_change > gap)
-            _log('remaining nodes 2 update in this t are:  ' + str(cur_nodes_2_update))
-        unload_destination_flows(nodes_2_update, dynamic_demand.all_active_destinations, network.nodes.in_links,
-                                 tot_receiving_flow, t, temp_local_sending_flow, vrt, cvn_up, vind, cvn_down,
-                                 tot_time_steps)
-    print('iltm finished')
-    print(f'total cvn up {np.sum(cvn_up)}')
-
-
-def unload_destination_flows(nodes_2_update, destinations, in_links,
-                             tot_receiving_flow, t, tmp_sending_flow, vrt, cvn_up, vind, cvn_down, tot_time_steps):
-    _log('unloading destination traffic')
-    for destination in destinations:
-        if nodes_2_update[t, destination]:
-            for connector in in_links.get_nnz(destination):
-                tot_receiving_flow[connector] = np.inf
-                tmp_sending_flow[0, :] = (1 - vrt[connector]) * cvn_up[max(0, t + vind[connector]), connector, :] + vrt[
-                    connector] * cvn_up[max(0, t + vind[connector] + 1), connector, :]
-                if np.sum(np.abs(tmp_sending_flow[0, :] - cvn_down[t, connector, :])) > gap:
-                    cvn_down[t, connector, :] = tmp_sending_flow[0, :]
-                    nodes_2_update[min(t + 1, tot_time_steps - 1), destination] = True
-
-
-def __load_origin_flows(current_demand, connector_choice, nodes_2_update, t, t_id, cvn_up, tmp_sending_flow,
-                        tot_nodes_updates, out_links, cap,
-                        step_size, con_up, vind, tot_time_steps, to_node, all_active_destinations):
-    _log('loading origin flow')
-    """
-
-    Parameters
-    ----------
-    current_demand :
-    connector_choice :
-    nodes_2_update :
-    t :
-    t_id :
-    cvn_up :
-    tmp_sending_flow :
-    tot_nodes_updates :
-    out_links :
-    cap :
-    step_size :
-    con_up :
-    vind :
-    tot_time_steps :
-    to_node :
-    all_active_destinations :
-
-    Returns
-    -------
-
-    """
-    never_flow = True
-    for origin in current_demand.origins:
-        _log('trying to load flow for origin ' + str(origin))
-        _log('destinations are ' + str(current_demand.to_destinations.get_nnz(origin)))
-        _log('with flow ' + str(current_demand.to_destinations.get_row(origin)))
-        if nodes_2_update[t, origin]:
-            tot_nodes_updates += 1
-            for index, connector in np.ndenumerate(out_links.get_nnz(origin)):
-                tmp_sending_flow[0, :] = cvn_up[t - 1, connector, :]
-                for flow, destination, fraction in zip(current_demand.to_destinations.get_row(origin),
-                                                       current_demand.to_destinations.get_nnz(origin),
-                                                       connector_choice[t_id].get_row(connector)):
-                    destination_id = np.argwhere(all_active_destinations == destination)[0, 0]
-                    if flow * fraction > 0.001:
-                        never_flow = False
-                        _log('flow ' + str(flow * fraction) + ' for destination ' + str(
-                            destination) + ' loaded on connector ' + str(connector))
-                    tmp_sending_flow[0, destination_id] += flow * fraction
-
-                if np.sum(np.abs(tmp_sending_flow[0, :] - cvn_up[t - 1, connector, :])) > gap:
-                    nodes_2_update[min(tot_time_steps - 1, t + 1), origin] = True
-                    cvn_up[t, connector, :] = tmp_sending_flow[0, :]
-                    if np.sum(cvn_up[t, connector, :] - cvn_up[t - 1, connector, :]) < cap[connector] * step_size:
-                        con_up[t, connector] = False
-                    else:
-                        con_up[t, connector] = True
-                        raise Exception(' connector congestion, this is not supposed to happen..')
-
-                if vind[connector] == -1:
-                    nodes_2_update[t, to_node[connector]] = True
-                else:
-                    try:
-                        nodes_2_update[t - vind[connector] - 1, to_node[connector]] = True
-                        nodes_2_update[t - vind[connector], to_node[connector]] = True
-                    except Exception:
-                        assert t - vind[connector] > tot_time_steps - 1
-                        if t - vind[connector] - 1 == tot_time_steps - 1:
-                            nodes_2_update[tot_time_steps - 1, to_node[connector]] = True
-                        else:
-                            _log('Simulation time period is too short for given demand.'
-                                 ' Not all vehicles are able to exit the network')
-                            raise Exception('Simulation time period is too short for given demand.'
-                                            ' Not all vehicles are able to exit the network')
-    if never_flow:
-        raise Exception('no flow was loaded for this timestep, StaticDemand object issues ')
-
-
-def calc_sending_flows(local_in_links, cvn_up, t, cvn_down, vind, vrt, cap, sending_flow
-                       , sending_flow_init, local_sending_flow, tot_local_sending_flow, step_size):
-    _log('calc sending flows')
-    """
-
-    Parameters
-    ----------
-    local_in_links :
-    cvn_up :
-    t :
-    cvn_down :
-    vind :
-    vrt :
-    cap :
-    sending_flow :
-    sending_flow_init :
-    local_sending_flow :
-    tot_local_sending_flow :
-    step_size :
-
-    Returns
-    -------
-
-    """
-    for _id, link in enumerate(local_in_links):
-        if sending_flow_init[link]:
-            sending_flow_init[link] = False
-            if t==0:
-                sending_flow[link, :] = cvn_up[max(0, t + vind[link]), link, :] * (1 - vrt[link])
-            else:
-                sending_flow[link, :] = cvn_up[max(0, t + vind[link]), link, :] * (1 - vrt[link]) - cvn_down[min(0,t - 1),
-                                                                                              link, :]
-            if vind[link] < -1 and t>0:  # for all links with free flow travel time larger than dt we interpolate
-                sending_flow[link, :] = sending_flow[link, :] + vrt[link] * cvn_up[max(0, t + vind[link] + 1),
-                                                                            link, :]
-        local_sending_flow[_id, :] = sending_flow[link, :]
-        if vind[link] == -1:
-            local_sending_flow[_id, :] = local_sending_flow[_id, :] + vrt[link] * cvn_up[t, link, :]
-        local_sending_flow[_id, :][local_sending_flow[_id, :] < 0] = 0  # setting negative sending flows to 0
-        tot_local_sending_flow[_id] = min(cap[link] * step_size , np.sum(local_sending_flow[_id, :]))
-    _log('tot local sending flow is ' + str(tot_local_sending_flow))
-    
-
-
-def calc_receiving_flows(local_out_links, wrt, wind, kjm, length, cap, t, tot_local_receiving_flow, tot_receiving_flow,
-                         cvn_down, cvn_up,
-                         receiving_flow_init, step_size):
-    _log('calc receiving flows')
-    """
-
-    Parameters
-    ----------
-    local_out_links :
-    wrt :
-    wind :
-    kjm :
-    length :
-    cap :
-    t :
-    tot_receiving_flow :
-    cvn_down :
-    cvn_up :
-    receiving_flow_init :
-    step_size :
-
-    Returns
-    -------
-
-    """
-    for in_id, link in enumerate(local_out_links):
-        if receiving_flow_init[link]:
-            receiving_flow_init[link] = False
-            tot_receiving_flow[link] = \
-                np.sum(cvn_down[max(1, t + wind[link]), link, :]) * \
-                (1 - wrt[link] - np.sum(cvn_up[t - 1, link, :]) + kjm[link] * length[link])
-            if wind[link] < -1:
-                tot_receiving_flow[link] = tot_receiving_flow[link] + wrt[link] * np.sum(
-                    cvn_down[max(0, t + wind[link] + 1), link, :])
-                # TODO: check if this offset is correct
-        # if rf_down_cvn_db[link]<np.float32(pow(10,-10)):
-        #   raise ValueError('negative RF')
-        if tot_receiving_flow[link] < 0:
-            tot_receiving_flow[link] = 0
-        tot_local_receiving_flow[in_id] = tot_receiving_flow[link]
-        if wind[link] == -1:
-            tot_local_receiving_flow[in_id] = tot_local_receiving_flow[in_id] + wrt[link] * np.sum(cvn_down[t, link, :])
-        tot_local_receiving_flow[in_id] = min(cap[link] * step_size, tot_local_receiving_flow[in_id])
-        if tot_local_receiving_flow[in_id] < 0:
-            _log('negative receiving flow,  not valid', to_console=True)
-            print("..")
-
-    _log('tot local receiving flow is ' + str(tot_local_receiving_flow))
-
-
-def calc_turning_flows_general(local_turning_fractions, turn_in_links, turn_out_links, turns, local_sending_flow,
-                               local_turning_flows, turning_fractions, t, tot_in_links, tot_out_links,
-                               ):
-    """
-    calculate the local turning flows for a general intersection
-
-    Parameters
-    ----------
-    tot_out_links : int, number of out links of local node
-    local_turning_fractions : array, dim>= local_in_links x local_out_links, row sum is 1 for row 0,..,k with k
-    the number of in_links for the node
-    turn_in_links : array, local in_link labels for all turns crossing the node
-    turn_out_links : array, local out_link labels for all turns crossing the node
-    turns : array, global turn ids of crossing turns
-    local_sending_flow : array, dim>= local_in_links x tot_destinations
-    local_turning_flows : array, dim>= local_in_links x local_out_links
-    turning_fractions : array, dim tot_time_steps x tot_turns x destinations
-    t : scalar, current time_step
-    """
-    _log('calc turning flows')
-    local_turning_flows[:, :] = np.float32(0)
-    # multiple outgoing links
-    for in_id, out_id, turn in zip(turn_in_links, turn_out_links, turns):
-        # in_link and out_link values here start at zero as they reference
-        # the internal labelling for the node model
-        local_turning_flows[in_id, out_id] = local_turning_flows[in_id, out_id] + np.sum(
-            local_sending_flow[in_id, :] * turning_fractions[t - 1, turn, :])
-    for in_id in range(tot_in_links):
-        max_desired_out_flow = np.sum(local_sending_flow[in_id, :])  # no capacity constraints considered yet
-        if max_desired_out_flow == np.float32(0):
-            for out_id in range(tot_out_links):
-                local_turning_fractions[in_id, out_id] = np.float32(0)
-        else:
-            for out_id in range(tot_out_links):
-                local_turning_fractions[in_id, out_id] = local_turning_flows[in_id, out_id] / max_desired_out_flow
-    _log('local_turning_fractions are ' + str(local_turning_fractions))
-
-
-def calc_turning_flows_merge(local_in_links, local_turning_flows, local_sending_flow, local_turning_fractions):
-    # simple merge
-    local_turning_fractions[:, 0] = 1
-    for in_id in range(len(local_in_links)):
-        local_turning_flows[in_id, 0] = np.sum(
-            local_sending_flow[in_id, :])
-
-
-def update_cvns_and_delta_n(result_turning_flows, turning_fractions, sending_flow, temp_sending_flow, receiving_flow,
-                            tot_out_links,
-                            local_in_links, local_out_links, tot_local_sending_flow, con_down, in_link_capacity,
-                            time_step, t,
-                            cvn_down, wind, wrt, from_node, nodes_2_update, delta_change, tot_time_steps,
-                            out_turns, cvn_up, total_receiving_flow, con_up, vind, to_nodes, vrt, marg_comp, node):
-    _log('updating cvns')
-    update_node = False
-    result_tot_sending_flow = np.sum(result_turning_flows, axis=1)
-    receiving_flow[:tot_out_links, :] = 0
-    for in_id, in_link in enumerate(local_in_links):
-        # calculate sending flows for all in_links with fixed reduction factors on the sending
-        # flows for all destinations
-        # based on the constraints imposed by the node model
-        # check for all of the in_links if any of their cvns change significantly enough to trigger
-        # recomputation of their tail nodes at backward time (spillback).
-        if np.any(tot_local_sending_flow[in_id]) > 0:
-            if result_tot_sending_flow[in_id] < tot_local_sending_flow[in_id] \
-                    or np.abs(result_tot_sending_flow[in_id] - in_link_capacity[in_id] * time_step) < gap:
-                con_down[t, in_link] = True
-                temp_sending_flow[in_id, :] = sending_flow[in_id, :] / tot_local_sending_flow[
-                    in_id] * result_tot_sending_flow[
-                                                  in_id]
-                # Note to self: this is where FIFO violations occur and where cars are cut into pieces
-            else:
-                con_down[t, in_link] = False
-                temp_sending_flow[in_id, :] = sending_flow[in_id, :]
-            update_in_link = np.sum(np.abs(
-                cvn_down[t, in_link, :] - (cvn_down[t - 1, in_link, :] + temp_sending_flow[in_id, :]))) < gap
-            update_node = update_in_link or update_node
-            if update_in_link:
-                if wind[in_link] == -1:
-                    nodes_2_update[t, from_node[in_link]] = True
-                    delta_change[from_node[in_link]] = delta_change[from_node[in_link]] + wrt[in_link] * np.sum(
-                        np.abs(cvn_down[t, in_link, :] - (cvn_down[t - 1, in_link, :] + temp_sending_flow[in_id, :])))
-                else:
-                    nodes_2_update[min(tot_time_steps - 1, t - wind[in_link]) - 1, from_node[in_link]] = True
-                    nodes_2_update[min(tot_time_steps - 1, t - wind[in_link]), from_node[in_link]] = True
-
-            active_destinations = np.where(sending_flow[in_id, :] > 0)
-
-            if tot_out_links == 1:
-                for destination in active_destinations:
-                    receiving_flow[0, destination] = receiving_flow[0, destination] + \
-                                                     temp_sending_flow[in_id, destination]
-            else:
-                for destination in active_destinations:
-                    for turn, out_link, out_id in zip(out_turns.get_row(in_link), out_turns.get_nnz(in_link),
-                                                      range(out_turns.get_row(in_link).size)):
-                        receiving_flow[out_id, destination] = receiving_flow[out_id, destination] + temp_sending_flow[
-                            in_id, destination] * turning_fractions[t - 1, turn, destination]
-        else:
-            # no flow on this link
-            temp_sending_flow[in_id, :] = 0
-            con_down[t, in_link] = 0
-
-        for out_id, out_link in enumerate(local_out_links):
-            update_out_link = np.sum(
-                np.abs(cvn_up[t, out_link, :] - cvn_up[t - 1, out_link, :] + receiving_flow[out_id, :])) > gap
-            update_node = update_out_link or update_node
-
-            if np.sum(receiving_flow[out_id, :]) > total_receiving_flow[out_id]:
-                con_up[t, out_link] = True
-            else:
-                con_up[t, out_link] = False
-            if update_out_link:
-                if vind[out_link] == -1:
-                    nodes_2_update[t, to_nodes[out_link]] = True
-                    delta_change[to_nodes[out_link]] = delta_change[to_nodes[out_link]] + vrt[out_link] * np.sum(
-                        np.abs(cvn_up[t, out_link, :] - cvn_up[t - 1, out_link, :] + receiving_flow[out_id, :]))
-                else:
-                    nodes_2_update[min(t - vind[out_link] - 1, tot_time_steps - 1), to_nodes[out_link]] = True
-                    nodes_2_update[min(t - vind[out_link], tot_time_steps - 1), to_nodes[out_link]] = True
-
-            if marg_comp:
-                potential_destinations = receiving_flow <= gap
-                if np.any(potential_destinations):
-                    threshold = 0
-                    for destination in np.argwhere(potential_destinations == True)[0]:
-                        threshold += np.abs(cvn_up[t, out_link, destination]) - (
-                                cvn_up(t - 1, out_link, destination) + receiving_flow(out_id, destination))
-                    if threshold > gap:
-                        nodes_2_update[t, to_nodes[out_link]] = True
-                        nodes_2_update[min(tot_time_steps - 1, t), to_nodes[out_link]] = True
-                        delta_change[to_nodes[out_link]] = delta_change[to_nodes[out_link]] - time_step * 1 / vind[
-                            out_link]
-    if update_node:
-        _log('node change significant, updating cvns')
-        nodes_2_update[min(tot_time_steps - 1, t + 1), node] = True
-    for in_id, in_link in enumerate(local_in_links):
-        cvn_down[t, in_link, :] = cvn_down[t - 1, in_link, :] + temp_sending_flow[in_id, :]
-    for out_id, out_link in enumerate(local_out_links):
-        cvn_up[t, out_link, :] = cvn_up[t - 1, out_link, :] + receiving_flow[out_id, :]
-
-
-@njit
-def cvn_to_flows(cvn):
-    """
-
-    Parameters
-    ----------
-    cvn :
-
-    Returns
-    -------
-
-    """
-    tot_time_steps = cvn.shape[0]
-    tot_links = cvn.shape[1]
-    cvn = np.sum(cvn, axis=2)
-    flows = np.zeros((tot_time_steps, tot_links), dtype=np.float32)
-    flows[0, :] = cvn[0, :]
-    for time in range(1, tot_time_steps):
-        flows[time, :] = -cvn[time - 1, :] + cvn[time, :]
-        flows[time, :][flows[time, :] < 0] = 0
-    return flows
-
-
-def _debug_plot(iltm_state, network: ILTMNetwork, delta_change, time):
-    from __init__ import current_network
-    flows = cvn_to_flows(iltm_state.cvn_up)
-    show_assignment(current_network, flows, time, link_kwargs=
-    {'cvn_up': iltm_state.cvn_up, 'cvn_down': iltm_state.cvn_down, 'vind': network.links.vf_index,
-     'wind': network.links.vw_index}, node_kwargs={'delta_change': delta_change}, highlight_links=[100, 58, 19],
-                    highlight_nodes=[193, 122, 19])
+#  This file is part of the traffic assignment code base developed at KU Leuven.
+#  Copyright (c) 2020 Paul Ortmann
+#  License: GNU GENERAL PUBLIC LICENSE Version 3, 29 June 2007, see license.txt
+#  More information at: https://gitlab.kuleuven.be/ITSCreaLab
+#  or contact: ITScrealab@kuleuven.be
+#
+#
+#
+from dtapy.core.network_loading.link_models.i_ltm_cls import ILTMNetwork, ILTMState
+from dtapy.core.demand import Demand, InternalDynamicDemand
+from dtapy.core.time import SimulationTime
+import numpy as np
+from dtapy.settings import parameters
+from numba import njit
+from numba.typed import List
+from dtapy.core.network_loading.node_models.orca_nodel_model import orca_node_model as orca
+from dtapy.utilities import _log
+from dtapy.visualization import show_assignment
+
+gap = parameters.network_loading.gap
+node_model_str = parameters.network_loading.node_model
+
+
+# @njit
+def i_ltm(network: ILTMNetwork, dynamic_demand: InternalDynamicDemand, results: ILTMState, time: SimulationTime,
+          turning_fractions, connector_choice):
+    turning_fractions = turning_fractions.transpose(1, 2, 0).copy()  # turning fractions in route choice typically get
+    # (destinations, time, turn)
+    tot_time_steps = time.tot_time_steps
+    step_size = time.step_size
+
+    tot_links = network.tot_links
+    tot_nodes = network.tot_nodes
+    tot_destinations = dynamic_demand.all_active_destinations.size
+    max_out_links = np.max(network.nodes.tot_out_links)
+    max_in_links = np.max(network.nodes.tot_in_links)
+    in_links = network.nodes.in_links
+    out_links = network.nodes.out_links
+
+    to_node = network.links.to_node
+    from_node = network.links.from_node
+    cap = network.links.capacity
+    kjm = network.links.k_jam
+    length = network.links.length
+    vind = network.links.vf_index
+    vrt = network.links.vf_ratio
+    wind = network.links.vw_index
+    wrt = network.links.vw_ratio
+
+    # local rename results properties
+    # check for warm and cold starting is done in i_ltm_setup.py
+
+    nodes_2_update = results.nodes_2_update
+    cvn_up, cvn_down = results.cvn_up, results.cvn_down
+    con_up, con_down = results.con_up, results.con_down
+    marg_comp = results.marg_comp
+
+    # allocate memory to local variables some of these variables are filled with different states, we first
+    # calculate desired sending, receiving and turning flows and then consolidate them in an update step after
+    # acquiring the sending and receiving flow constraints from the node model.
+    local_sending_flow = np.zeros((max_in_links, tot_destinations),
+                                  dtype=np.float32)  # what the in_links would like to send
+    temp_local_sending_flow = np.zeros((max_in_links, tot_destinations),
+                                       dtype=np.float32)  # what they actually get to send
+    tot_local_sending_flow = np.zeros(max_in_links, dtype=np.float32)  # taking into account capacity constraints
+    # variables with local_x always concern structures for the node model and it's surrounding links/turns
+    local_receiving_flow = np.zeros((max_out_links, tot_destinations), dtype=np.float32)
+    tot_local_receiving_flow = np.zeros(max_in_links, dtype=np.float32)
+
+    local_turning_flows = np.zeros((max_in_links, max_out_links), dtype=np.float32)
+    local_turning_fractions = np.zeros((max_in_links, max_out_links), dtype=np.float32)
+    # Note: these two variables are link based and concern the entire graph
+    tot_receiving_flow = np.zeros(tot_links, dtype=np.float32)
+    sending_flow = np.zeros((tot_links, tot_destinations), dtype=np.float32)
+
+    # forward implicit scheme
+    # go sequentially over each time step
+    mean_it_iltm = 0
+    max_it_iltm = 100
+    tot_nodes_updates = np.uint32(0)  # tracking node updates over the entire DNL
+    delta_change = np.zeros(tot_nodes, dtype=np.float32)
+    # part of these assignments may be added eventually, let's see what we actually need with our TF notation
+    for t in range(tot_time_steps):
+        if not nodes_2_update[t, :].any():
+            continue
+        _log('time step ' + str(t) + 'in iltm')
+        # sending and receiving flow to be initialized for all links
+        receiving_flow_init = np.full(tot_links, True)
+        sending_flow_init = np.full(tot_links, True)
+
+        if dynamic_demand.is_loading(t):  # check if any origins are sending flow into the network this time step
+            _log('demand at time step  ' + str(t) + ' is loading ')
+            current_demand: Demand = dynamic_demand.get_demand(t)
+            t_id = np.argwhere(dynamic_demand.loading_time_steps == t)[0][0]
+            __load_origin_flows(current_demand, connector_choice, nodes_2_update, t, t_id, cvn_up,
+                                temp_local_sending_flow, tot_nodes_updates, out_links, cap, step_size, con_up, vind,
+                                tot_time_steps, to_node, dynamic_demand.all_active_destinations)
+
+        # njit tests pass until here without failure
+        first_intersection = dynamic_demand.all_centroids.size  # the first C nodes are centroids
+        node_processing_order = List(np.arange(first_intersection, tot_nodes))
+
+        cur_nodes_2_update = len(node_processing_order)  # remaining nodes that need updating for the current iteration
+        # TODO: maintaining nodes 2 update as priority queue?
+        it = 0  # counter for current iteration
+        while it < max_it_iltm and cur_nodes_2_update > 0:
+            _log('new iterations in main loop, time step ' + str(t))
+            _log('_____________________________________________________________________________________________')
+            it = it + 1
+            tot_nodes_updates = tot_nodes_updates + cur_nodes_2_update
+            #  _______ main loops here, optimization crucial ______
+            for node in node_processing_order[:cur_nodes_2_update]:
+                if node in [193, 122, 19]:
+                    print(f'hi i am node {node}')
+                    print('')
+                local_in_links = in_links.get_nnz(node)
+                local_out_links = out_links.get_nnz(node)
+                tot_local_in_links = len(local_in_links)
+                tot_local_out_links = len(local_out_links)
+                _log('calculating node ' + str(node) + ' with ' + str(tot_local_out_links) + ' out_links and ' + str(
+                    tot_local_in_links) + ' in_links')
+                delta_change[node] = 0
+                calc_sending_flows(local_in_links, cvn_up, t, cvn_down, vind, vrt, cap, sending_flow
+                                   , sending_flow_init, local_sending_flow, tot_local_sending_flow, step_size)
+                calc_receiving_flows(local_out_links, wrt, wind, kjm, length, cap, t, tot_local_receiving_flow,
+                                     tot_receiving_flow, cvn_down,
+                                     cvn_up,
+                                     receiving_flow_init, step_size)
+                if len(local_out_links) == 1:
+                    calc_turning_flows_merge(local_in_links, local_turning_flows, local_sending_flow,
+                                             local_turning_fractions)
+                else:
+                    calc_turning_flows_general(local_turning_fractions,
+                                               network.nodes.turn_based_in_links.get_row(node),
+                                               network.nodes.turn_based_out_links.get_row(node),
+                                               network.nodes.turn_based_out_links.get_nnz(node),
+                                               local_sending_flow,
+                                               local_turning_flows, turning_fractions, t, len(local_in_links),
+                                               len(local_out_links))
+                # todo: order arguments in some logical fashion and document these functions ..
+
+                # Node model call
+                local_turning_capacity = np.full(len(local_out_links) * len(local_in_links), 100000.0, dtype=np.float32)
+                if node_model_str == 'orca':
+                    result_turning_flows = orca(tot_local_sending_flow[:tot_local_in_links],
+                                                local_turning_fractions[:tot_local_in_links, :tot_local_out_links],
+                                                local_turning_flows[:tot_local_in_links, :tot_local_out_links],
+                                                tot_local_receiving_flow[:tot_local_out_links],
+                                                local_turning_capacity, network.nodes.in_link_capacity.get_row(node),
+                                                len(local_in_links), len(local_out_links))
+                    _log('got past node model')
+                else:
+                    raise ValueError('node model ' + str(node_model_str) + ' not defined')
+                update_cvns_and_delta_n(result_turning_flows, turning_fractions, local_sending_flow,
+                                        temp_local_sending_flow,
+                                        local_receiving_flow,
+                                        len(local_out_links),
+                                        local_in_links, local_out_links, tot_local_sending_flow, con_down,
+                                        network.nodes.in_link_capacity.get_row(node), time.step_size,
+                                        t,
+                                        cvn_down, wind, wrt, from_node, nodes_2_update, delta_change, tot_time_steps,
+                                        network.links.out_turns, cvn_up, tot_receiving_flow, con_up, vind, to_node, vrt,
+                                        marg_comp,
+                                        node)
+                for centroid in dynamic_demand.all_centroids:
+                    delta_change[centroid] = 0
+            node_processing_order = np.argsort(delta_change)[::-1]
+            cur_nodes_2_update = np.sum(delta_change > gap)
+            _log('remaining nodes 2 update in this t are:  ' + str(cur_nodes_2_update))
+        unload_destination_flows(nodes_2_update, dynamic_demand.all_active_destinations, network.nodes.in_links,
+                                 tot_receiving_flow, t, temp_local_sending_flow, vrt, cvn_up, vind, cvn_down,
+                                 tot_time_steps)
+    print('iltm finished')
+    print(f'total cvn up {np.sum(cvn_up)}')
+
+
+def unload_destination_flows(nodes_2_update, destinations, in_links,
+                             tot_receiving_flow, t, tmp_sending_flow, vrt, cvn_up, vind, cvn_down, tot_time_steps):
+    _log('unloading destination traffic')
+    for destination in destinations:
+        if nodes_2_update[t, destination]:
+            for connector in in_links.get_nnz(destination):
+                tot_receiving_flow[connector] = np.inf
+                tmp_sending_flow[0, :] = (1 - vrt[connector]) * cvn_up[max(0, t + vind[connector]), connector, :] + vrt[
+                    connector] * cvn_up[max(0, t + vind[connector] + 1), connector, :]
+                if np.sum(np.abs(tmp_sending_flow[0, :] - cvn_down[t, connector, :])) > gap:
+                    cvn_down[t, connector, :] = tmp_sending_flow[0, :]
+                    nodes_2_update[min(t + 1, tot_time_steps - 1), destination] = True
+
+
+def __load_origin_flows(current_demand, connector_choice, nodes_2_update, t, t_id, cvn_up, tmp_sending_flow,
+                        tot_nodes_updates, out_links, cap,
+                        step_size, con_up, vind, tot_time_steps, to_node, all_active_destinations):
+    _log('loading origin flow')
+    """
+
+    Parameters
+    ----------
+    current_demand :
+    connector_choice :
+    nodes_2_update :
+    t :
+    t_id :
+    cvn_up :
+    tmp_sending_flow :
+    tot_nodes_updates :
+    out_links :
+    cap :
+    step_size :
+    con_up :
+    vind :
+    tot_time_steps :
+    to_node :
+    all_active_destinations :
+
+    Returns
+    -------
+
+    """
+    never_flow = True
+    for origin in current_demand.origins:
+        _log('trying to load flow for origin ' + str(origin))
+        _log('destinations are ' + str(current_demand.to_destinations.get_nnz(origin)))
+        _log('with flow ' + str(current_demand.to_destinations.get_row(origin)))
+        if nodes_2_update[t, origin]:
+            tot_nodes_updates += 1
+            for index, connector in np.ndenumerate(out_links.get_nnz(origin)):
+                tmp_sending_flow[0, :] = cvn_up[t - 1, connector, :]
+                for flow, destination, fraction in zip(current_demand.to_destinations.get_row(origin),
+                                                       current_demand.to_destinations.get_nnz(origin),
+                                                       connector_choice[t_id].get_row(connector)):
+                    destination_id = np.argwhere(all_active_destinations == destination)[0, 0]
+                    if flow * fraction > 0.001:
+                        never_flow = False
+                        _log('flow ' + str(flow * fraction) + ' for destination ' + str(
+                            destination) + ' loaded on connector ' + str(connector))
+                    tmp_sending_flow[0, destination_id] += flow * fraction
+
+                if np.sum(np.abs(tmp_sending_flow[0, :] - cvn_up[t - 1, connector, :])) > gap:
+                    nodes_2_update[min(tot_time_steps - 1, t + 1), origin] = True
+                    cvn_up[t, connector, :] = tmp_sending_flow[0, :]
+                    if np.sum(cvn_up[t, connector, :] - cvn_up[t - 1, connector, :]) < cap[connector] * step_size:
+                        con_up[t, connector] = False
+                    else:
+                        con_up[t, connector] = True
+                        raise Exception(' connector congestion, this is not supposed to happen..')
+
+                if vind[connector] == -1:
+                    nodes_2_update[t, to_node[connector]] = True
+                else:
+                    try:
+                        nodes_2_update[t - vind[connector] - 1, to_node[connector]] = True
+                        nodes_2_update[t - vind[connector], to_node[connector]] = True
+                    except Exception:
+                        assert t - vind[connector] > tot_time_steps - 1
+                        if t - vind[connector] - 1 == tot_time_steps - 1:
+                            nodes_2_update[tot_time_steps - 1, to_node[connector]] = True
+                        else:
+                            _log('Simulation time period is too short for given demand.'
+                                 ' Not all vehicles are able to exit the network')
+                            raise Exception('Simulation time period is too short for given demand.'
+                                            ' Not all vehicles are able to exit the network')
+    if never_flow:
+        raise Exception('no flow was loaded for this timestep, StaticDemand object issues ')
+
+
+def calc_sending_flows(local_in_links, cvn_up, t, cvn_down, vind, vrt, cap, sending_flow
+                       , sending_flow_init, local_sending_flow, tot_local_sending_flow, step_size):
+    _log('calc sending flows')
+    """
+
+    Parameters
+    ----------
+    local_in_links :
+    cvn_up :
+    t :
+    cvn_down :
+    vind :
+    vrt :
+    cap :
+    sending_flow :
+    sending_flow_init :
+    local_sending_flow :
+    tot_local_sending_flow :
+    step_size :
+
+    Returns
+    -------
+
+    """
+    for _id, link in enumerate(local_in_links):
+        if sending_flow_init[link]:
+            sending_flow_init[link] = False
+            if t==0:
+                sending_flow[link, :] = cvn_up[max(0, t + vind[link]), link, :] * (1 - vrt[link])
+            else:
+                sending_flow[link, :] = cvn_up[max(0, t + vind[link]), link, :] * (1 - vrt[link]) - cvn_down[min(0,t - 1),
+                                                                                              link, :]
+            if vind[link] < -1 and t>0:  # for all links with free flow travel time larger than dt we interpolate
+                sending_flow[link, :] = sending_flow[link, :] + vrt[link] * cvn_up[max(0, t + vind[link] + 1),
+                                                                            link, :]
+        local_sending_flow[_id, :] = sending_flow[link, :]
+        if vind[link] == -1:
+            local_sending_flow[_id, :] = local_sending_flow[_id, :] + vrt[link] * cvn_up[t, link, :]
+        local_sending_flow[_id, :][local_sending_flow[_id, :] < 0] = 0  # setting negative sending flows to 0
+        tot_local_sending_flow[_id] = min(cap[link] * step_size , np.sum(local_sending_flow[_id, :]))
+    _log('tot local sending flow is ' + str(tot_local_sending_flow))
+    
+
+
+def calc_receiving_flows(local_out_links, wrt, wind, kjm, length, cap, t, tot_local_receiving_flow, tot_receiving_flow,
+                         cvn_down, cvn_up,
+                         receiving_flow_init, step_size):
+    _log('calc receiving flows')
+    """
+
+    Parameters
+    ----------
+    local_out_links :
+    wrt :
+    wind :
+    kjm :
+    length :
+    cap :
+    t :
+    tot_receiving_flow :
+    cvn_down :
+    cvn_up :
+    receiving_flow_init :
+    step_size :
+
+    Returns
+    -------
+
+    """
+    for in_id, link in enumerate(local_out_links):
+        if receiving_flow_init[link]:
+            receiving_flow_init[link] = False
+            tot_receiving_flow[link] = \
+                np.sum(cvn_down[max(1, t + wind[link]), link, :]) * \
+                (1 - wrt[link] - np.sum(cvn_up[t - 1, link, :]) + kjm[link] * length[link])
+            if wind[link] < -1:
+                tot_receiving_flow[link] = tot_receiving_flow[link] + wrt[link] * np.sum(
+                    cvn_down[max(0, t + wind[link] + 1), link, :])
+                # TODO: check if this offset is correct
+        # if rf_down_cvn_db[link]<np.float32(pow(10,-10)):
+        #   raise ValueError('negative RF')
+        if tot_receiving_flow[link] < 0:
+            tot_receiving_flow[link] = 0
+        tot_local_receiving_flow[in_id] = tot_receiving_flow[link]
+        if wind[link] == -1:
+            tot_local_receiving_flow[in_id] = tot_local_receiving_flow[in_id] + wrt[link] * np.sum(cvn_down[t, link, :])
+        tot_local_receiving_flow[in_id] = min(cap[link] * step_size, tot_local_receiving_flow[in_id])
+        if tot_local_receiving_flow[in_id] < 0:
+            _log('negative receiving flow,  not valid', to_console=True)
+            print("..")
+
+    _log('tot local receiving flow is ' + str(tot_local_receiving_flow))
+
+
+def calc_turning_flows_general(local_turning_fractions, turn_in_links, turn_out_links, turns, local_sending_flow,
+                               local_turning_flows, turning_fractions, t, tot_in_links, tot_out_links,
+                               ):
+    """
+    calculate the local turning flows for a general intersection
+
+    Parameters
+    ----------
+    tot_out_links : int, number of out links of local node
+    local_turning_fractions : array, dim>= local_in_links x local_out_links, row sum is 1 for row 0,..,k with k
+    the number of in_links for the node
+    turn_in_links : array, local in_link labels for all turns crossing the node
+    turn_out_links : array, local out_link labels for all turns crossing the node
+    turns : array, global turn ids of crossing turns
+    local_sending_flow : array, dim>= local_in_links x tot_destinations
+    local_turning_flows : array, dim>= local_in_links x local_out_links
+    turning_fractions : array, dim tot_time_steps x tot_turns x destinations
+    t : scalar, current time_step
+    """
+    _log('calc turning flows')
+    local_turning_flows[:, :] = np.float32(0)
+    # multiple outgoing links
+    for in_id, out_id, turn in zip(turn_in_links, turn_out_links, turns):
+        # in_link and out_link values here start at zero as they reference
+        # the internal labelling for the node model
+        local_turning_flows[in_id, out_id] = local_turning_flows[in_id, out_id] + np.sum(
+            local_sending_flow[in_id, :] * turning_fractions[t - 1, turn, :])
+    for in_id in range(tot_in_links):
+        max_desired_out_flow = np.sum(local_sending_flow[in_id, :])  # no capacity constraints considered yet
+        if max_desired_out_flow == np.float32(0):
+            for out_id in range(tot_out_links):
+                local_turning_fractions[in_id, out_id] = np.float32(0)
+        else:
+            for out_id in range(tot_out_links):
+                local_turning_fractions[in_id, out_id] = local_turning_flows[in_id, out_id] / max_desired_out_flow
+    _log('local_turning_fractions are ' + str(local_turning_fractions))
+
+
+def calc_turning_flows_merge(local_in_links, local_turning_flows, local_sending_flow, local_turning_fractions):
+    # simple merge
+    local_turning_fractions[:, 0] = 1
+    for in_id in range(len(local_in_links)):
+        local_turning_flows[in_id, 0] = np.sum(
+            local_sending_flow[in_id, :])
+
+
+def update_cvns_and_delta_n(result_turning_flows, turning_fractions, sending_flow, temp_sending_flow, receiving_flow,
+                            tot_out_links,
+                            local_in_links, local_out_links, tot_local_sending_flow, con_down, in_link_capacity,
+                            time_step, t,
+                            cvn_down, wind, wrt, from_node, nodes_2_update, delta_change, tot_time_steps,
+                            out_turns, cvn_up, total_receiving_flow, con_up, vind, to_nodes, vrt, marg_comp, node):
+    _log('updating cvns')
+    update_node = False
+    result_tot_sending_flow = np.sum(result_turning_flows, axis=1)
+    receiving_flow[:tot_out_links, :] = 0
+    for in_id, in_link in enumerate(local_in_links):
+        # calculate sending flows for all in_links with fixed reduction factors on the sending
+        # flows for all destinations
+        # based on the constraints imposed by the node model
+        # check for all of the in_links if any of their cvns change significantly enough to trigger
+        # recomputation of their tail nodes at backward time (spillback).
+        if np.any(tot_local_sending_flow[in_id]) > 0:
+            if result_tot_sending_flow[in_id] < tot_local_sending_flow[in_id] \
+                    or np.abs(result_tot_sending_flow[in_id] - in_link_capacity[in_id] * time_step) < gap:
+                con_down[t, in_link] = True
+                temp_sending_flow[in_id, :] = sending_flow[in_id, :] / tot_local_sending_flow[
+                    in_id] * result_tot_sending_flow[
+                                                  in_id]
+                # Note to self: this is where FIFO violations occur and where cars are cut into pieces
+            else:
+                con_down[t, in_link] = False
+                temp_sending_flow[in_id, :] = sending_flow[in_id, :]
+            update_in_link = np.sum(np.abs(
+                cvn_down[t, in_link, :] - (cvn_down[t - 1, in_link, :] + temp_sending_flow[in_id, :]))) < gap
+            update_node = update_in_link or update_node
+            if update_in_link:
+                if wind[in_link] == -1:
+                    nodes_2_update[t, from_node[in_link]] = True
+                    delta_change[from_node[in_link]] = delta_change[from_node[in_link]] + wrt[in_link] * np.sum(
+                        np.abs(cvn_down[t, in_link, :] - (cvn_down[t - 1, in_link, :] + temp_sending_flow[in_id, :])))
+                else:
+                    nodes_2_update[min(tot_time_steps - 1, t - wind[in_link]) - 1, from_node[in_link]] = True
+                    nodes_2_update[min(tot_time_steps - 1, t - wind[in_link]), from_node[in_link]] = True
+
+            active_destinations = np.where(sending_flow[in_id, :] > 0)
+
+            if tot_out_links == 1:
+                for destination in active_destinations:
+                    receiving_flow[0, destination] = receiving_flow[0, destination] + \
+                                                     temp_sending_flow[in_id, destination]
+            else:
+                for destination in active_destinations:
+                    for turn, out_link, out_id in zip(out_turns.get_row(in_link), out_turns.get_nnz(in_link),
+                                                      range(out_turns.get_row(in_link).size)):
+                        receiving_flow[out_id, destination] = receiving_flow[out_id, destination] + temp_sending_flow[
+                            in_id, destination] * turning_fractions[t - 1, turn, destination]
+        else:
+            # no flow on this link
+            temp_sending_flow[in_id, :] = 0
+            con_down[t, in_link] = 0
+
+        for out_id, out_link in enumerate(local_out_links):
+            update_out_link = np.sum(
+                np.abs(cvn_up[t, out_link, :] - cvn_up[t - 1, out_link, :] + receiving_flow[out_id, :])) > gap
+            update_node = update_out_link or update_node
+
+            if np.sum(receiving_flow[out_id, :]) > total_receiving_flow[out_id]:
+                con_up[t, out_link] = True
+            else:
+                con_up[t, out_link] = False
+            if update_out_link:
+                if vind[out_link] == -1:
+                    nodes_2_update[t, to_nodes[out_link]] = True
+                    delta_change[to_nodes[out_link]] = delta_change[to_nodes[out_link]] + vrt[out_link] * np.sum(
+                        np.abs(cvn_up[t, out_link, :] - cvn_up[t - 1, out_link, :] + receiving_flow[out_id, :]))
+                else:
+                    nodes_2_update[min(t - vind[out_link] - 1, tot_time_steps - 1), to_nodes[out_link]] = True
+                    nodes_2_update[min(t - vind[out_link], tot_time_steps - 1), to_nodes[out_link]] = True
+
+            if marg_comp:
+                potential_destinations = receiving_flow <= gap
+                if np.any(potential_destinations):
+                    threshold = 0
+                    for destination in np.argwhere(potential_destinations == True)[0]:
+                        threshold += np.abs(cvn_up[t, out_link, destination]) - (
+                                cvn_up(t - 1, out_link, destination) + receiving_flow(out_id, destination))
+                    if threshold > gap:
+                        nodes_2_update[t, to_nodes[out_link]] = True
+                        nodes_2_update[min(tot_time_steps - 1, t), to_nodes[out_link]] = True
+                        delta_change[to_nodes[out_link]] = delta_change[to_nodes[out_link]] - time_step * 1 / vind[
+                            out_link]
+    if update_node:
+        _log('node change significant, updating cvns')
+        nodes_2_update[min(tot_time_steps - 1, t + 1), node] = True
+    for in_id, in_link in enumerate(local_in_links):
+        cvn_down[t, in_link, :] = cvn_down[t - 1, in_link, :] + temp_sending_flow[in_id, :]
+    for out_id, out_link in enumerate(local_out_links):
+        cvn_up[t, out_link, :] = cvn_up[t - 1, out_link, :] + receiving_flow[out_id, :]
+
+
+@njit
+def cvn_to_flows(cvn):
+    """
+
+    Parameters
+    ----------
+    cvn :
+
+    Returns
+    -------
+
+    """
+    tot_time_steps = cvn.shape[0]
+    tot_links = cvn.shape[1]
+    cvn = np.sum(cvn, axis=2)
+    flows = np.zeros((tot_time_steps, tot_links), dtype=np.float32)
+    flows[0, :] = cvn[0, :]
+    for time in range(1, tot_time_steps):
+        flows[time, :] = -cvn[time - 1, :] + cvn[time, :]
+        flows[time, :][flows[time, :] < 0] = 0
+    return flows
+
+
+def _debug_plot(iltm_state, network: ILTMNetwork, delta_change, time):
+    from __init__ import current_network
+    flows = cvn_to_flows(iltm_state.cvn_up)
+    show_assignment(current_network, flows, time, link_kwargs=
+    {'cvn_up': iltm_state.cvn_up, 'cvn_down': iltm_state.cvn_down, 'vind': network.links.vf_index,
+     'wind': network.links.vw_index}, node_kwargs={'delta_change': delta_change}, highlight_links=[100, 58, 19],
+                    highlight_nodes=[193, 122, 19])